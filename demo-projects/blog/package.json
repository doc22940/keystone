--- conflicted
+++ resolved
@@ -29,14 +29,9 @@
     "dotenv-safe": "^6.0.0",
     "graphql": "^14.0.2",
     "graphql-tag": "^2.8.0",
-<<<<<<< HEAD
     "isomorphic-unfetch": "^3.0.0",
-    "next": "^7.0.2",
-    "next-apollo": "^2.0.7",
-=======
     "next": "^8.0.3",
     "next-apollo": "^2.0.9",
->>>>>>> 2867429b
     "node-fetch": "^2.3.0",
     "parcel": "^1.11.0",
     "react": "^16.8.0",
