--- conflicted
+++ resolved
@@ -6,10 +6,12 @@
 
 import { useAuth } from '../lib/authetication';
 import EventItem from '../components/EventItem';
+import CallToAction from '@components/CallToAction';
 import { Link } from '../../routes';
 import { EVENT_DATA } from './events';
 
-import { Section, Container, Separator } from '@primitives';
+import { Section, Container, Separator, Button } from '@primitives';
+import { H1, H2, H3, Headline } from '@primitives/Typography';
 import { colors, fontSizes } from '@root/theme';
 
 const { publicRuntimeConfig } = getConfig();
@@ -35,7 +37,6 @@
 
   return (
     <div>
-<<<<<<< HEAD
       <div
         css={{
           backgroundColor: colors.greyDark,
@@ -44,8 +45,8 @@
           color: 'white',
         }}
       >
-        <h1 css={{ fontSize: fontSizes.xxl, marginBottom: 20 }}>{meetup.name}</h1>
-        <p css={{ fontSize: fontSizes.md, maxWidth: 720, margin: '0 auto' }}>{meetup.intro}</p>
+        <H1>{meetup.name}</H1>
+        <p css={{ fontSize: fontSizes.md, maxWidth: 720, margin: '30px auto 0' }}>{meetup.intro}</p>
         <h2>Welcome {isAuthenticated ? user.name : ''} </h2>
         <Link route="signin">
           <a>Sign In</a>
@@ -57,38 +58,52 @@
 
 function Slant() {
   return (
-    <div css={{ position: 'relative', height: 300 }}>
-      <svg viewBox="0 0 100 100" css={{ width: 10, height: 300, position: 'absolute', bottom: 0 }}>
-        <polygon id="e1_polygon" points="0 0, 0 100, 100 0" fill={colors.greyDark} />
-      </svg>
-    </div>
+    <svg
+      css={{ height: '5vw', width: '100vw' }}
+      xmlns="http://www.w3.org/2000/svg"
+      viewBox="0 0 100 100"
+      preserveAspectRatio="none"
+    >
+      <polygon fill={colors.greyDark} points="0, 100 0, 0 100, 0" />
+    </svg>
   );
 }
 
 function FeaturedEvent() {
   return (
-    <Container css={{ margin: '-40px auto 0' }}>
+    <Container css={{ margin: '-7rem auto 0', position: 'relative' }}>
       <div css={{ boxShadow: '0px 4px 94px rgba(0, 0, 0, 0.15)' }}>
         <div css={{ backgroundColor: colors.purple, color: 'white', padding: '2rem' }}>
           <div css={{ display: 'flex' }}>
             <div css={{ flex: 1 }}>
-              <h2 css={{ fontSize: fontSizes.lg }}>Community Sourced Scripting!</h2>
+              <H3>Community Sourced Scripting!</H3>
             </div>
             <div css={{ flex: 1, padding: '0 2rem' }}>
-              <p css={{ lineHeight: 1.5 }}>
+              <p>
                 Lorem ipsum dolor sit amet consectetur, adipisicing elit. At laborum libero
                 repudiandae odit magnam consequuntur possimus quae id necessitatibus, corporis nobis
                 molestiae rerum mollitia placeat vel iure magni ducimus quo?
               </p>
+              <p>
+                Lorem ipsum dolor sit amet consectetur, adipisicing elit. At laborum libero
+                repudiandae odit magnam consequuntur possimus quae id necessitatibus, corporis nobis
+                molestiae rerum mollitia placeat vel iure magni ducimus quo?
+              </p>
             </div>
           </div>
         </div>
-        <div css={{ padding: '1rem' }}>
-          <div css={{ display: 'flex', justifyContent: 'space-between' }}>
-            <div css={{ display: 'flex', flex: 1, justifyContent: 'flex-start' }}>
+        <div css={{ padding: '1.5rem', background: 'white' }}>
+          <div css={{ display: 'flex', justifyContent: 'space-between', alignItems: 'center' }}>
+            <div
+              css={{ display: 'flex', flex: 1, justifyContent: 'flex-start', alignItems: 'center' }}
+            >
               <span css={{ padding: '0 1rem' }}>Will you be attending?</span>
-              <button css={{ marginLeft: '.5rem' }}>yes</button>
-              <button css={{ marginLeft: '.5rem' }}>no</button>
+              <Button color={colors.purple} css={{ marginLeft: '.5rem' }}>
+                yes
+              </Button>
+              <Button color={colors.purple} css={{ marginLeft: '.5rem' }}>
+                no
+              </Button>
             </div>
             <div css={{ display: 'flex', flex: 1, justifyContent: 'flex-end' }}>
               <span css={{ padding: '0 1rem' }}>2 talks</span>
@@ -151,7 +166,7 @@
 
 function EventsList({ ...props }) {
   return (
-    <Query query={GET_ALL_EVENTS} variables={{ date: new Date().toLocaleDateString() }}>
+    <Query query={GET_EVENTS_AND_SPONSORS} variables={{ date: new Date().toLocaleDateString() }}>
       {({ data, loading, error }) => {
         if (loading) return <p>loading...</p>;
         if (error) {
@@ -190,7 +205,7 @@
   return (
     <div>
       <Hero meetup={meetup} />
-      {/*<Slant /> */}
+      <Slant />
       <FeaturedEvent />
       <Talks />
 
@@ -204,34 +219,27 @@
       {/* More events */}
       <Section css={{ backgroundColor: colors.greyLight, padding: '5rem 0' }}>
         <Container>
-          <h2>More Meetup events</h2>
-          <Separator />
+          <H2>More Meetup events</H2>
+          <Separator css={{ marginTop: 30 }} />
           <EventsList css={{ marginTop: '3rem' }} />
         </Container>
       </Section>
 
-      <Container>
-        <h2>Upcoming Events</h2>
-
-        <h2>Sponsors</h2>
-      </Container>
-      <Query query={GET_ALL_SPONSORS}>
-=======
-      <h1>{meetup.name}</h1>
-      <h2>Welcome {isAuthenticated ? user.name : ''} </h2>
-      <Link route="signin">
-        <a>Sign In</a>
-      </Link>
-      <h2>Upcoming Events</h2>
+      <Section css={{ margin: '5rem 0' }}>
+        <CallToAction />
+      </Section>
+
+      <Section css={{ margin: '5rem 0' }}>
+        <Container>
+          <h2>Below is // TODO:</h2>
+        </Container>
+      </Section>
       <Query query={GET_EVENTS_AND_SPONSORS}>
->>>>>>> 803bf451
         {({ data, loading, error }) => {
           if (loading) return <p>loading...</p>;
           if (error) {
             console.log(error);
             return <p>Error!</p>;
-<<<<<<< HEAD
-=======
           }
           const { allEvents, allSponsors } = data;
           const now = Date.now();
@@ -248,7 +256,6 @@
                 }
               }
             }
->>>>>>> 803bf451
           }
 
           return (
