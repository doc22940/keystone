--- conflicted
+++ resolved
@@ -12,14 +12,9 @@
 const NavLink = props => (
   <a
     css={{
-<<<<<<< HEAD
       color: props.foreground,
-      margin: gridSize * 2,
-=======
-      color: 'white',
       fontSize: fontSizes.md,
       margin: gridSize * 3,
->>>>>>> 4c86837d
       textDecoration: 'none',
 
       ':hover': {
@@ -69,15 +64,16 @@
     </Link>
   </div>
 );
-// TODO: Implement log in
-<<<<<<< HEAD
+
 const AnonActions = ({ foreground }) => (
   <div>
-    <NavLink foreground={foreground} href="/admin">
-      Sign in
-    </NavLink>
+    <Link route="signin" passHref>
+      <NavLink foreground={foreground}>
+        Sign in
+      </NavLink>
+    </Link>
     <NavLink
-      href="/admin"
+      href="/"
       css={{
         borderRadius: 40,
         border: 'none',
@@ -92,9 +88,6 @@
     </NavLink>
   </div>
 );
-=======
-const AnonActions = () => <NavLink href="/signin">Sign In</NavLink>;
->>>>>>> 4c86837d
 
 const Navbar = ({ foreground = 'white', background = colors.greyDark, ...props }) => {
   const { meetup } = publicRuntimeConfig;
