--- conflicted
+++ resolved
@@ -4,11 +4,8 @@
 const { MongooseAdapter } = require('@keystone-alpha/adapter-mongoose');
 
 const { Event, Talk, User, Rsvp, Organiser, Sponsor } = require('./schema');
-<<<<<<< HEAD
-=======
 
 const MEETUP = require('./meetupConfig');
->>>>>>> e3138d66
 
 const keystone = new Keystone({
   name: MEETUP.name,
