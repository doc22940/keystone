--- conflicted
+++ resolved
@@ -11,14 +11,11 @@
   intersection,
   pick,
   omit,
-<<<<<<< HEAD
   mergeWhereClause,
-=======
   objMerge,
   defaultObj,
   arrayToObject,
   flatten,
->>>>>>> 34a714ba
 } = require('./index');
 
 describe('utils', () => {
@@ -168,46 +165,6 @@
     expect(o).toEqual({ a: 1, b: 2, c: 3, d: 4 });
   });
 
-<<<<<<< HEAD
-  test('mergeWhereClause', () => {
-    let args = { a: 1 };
-
-    // Non-objects for where clause, simply return
-    expect(mergeWhereClause(args, undefined)).toEqual(args);
-    expect(mergeWhereClause(args, true)).toEqual(args);
-    expect(mergeWhereClause(args, 10)).toEqual(args);
-
-    let where = {};
-    expect(mergeWhereClause(args, where)).toEqual({ a: 1 });
-
-    where = { b: 20 };
-    expect(mergeWhereClause(args, where)).toEqual({ a: 1, where: { b: 20 } });
-
-    args = { a: 1, where: { b: 2, c: 3, d: 4 } };
-    where = { b: 20, c: 30 };
-    expect(mergeWhereClause(args, where)).toEqual({
-      a: 1,
-      where: { AND: [{ b: 2, c: 3, d: 4 }, { b: 20, c: 30 }] },
-    });
-
-    args = { a: 1, where: {} };
-    where = { b: 20, c: 30 };
-    expect(mergeWhereClause(args, where)).toEqual({ a: 1, where: { b: 20, c: 30 } });
-
-    args = { a: 1, where: { b: 20, c: 30 } };
-    where = {};
-    expect(mergeWhereClause(args, where)).toEqual({ a: 1, where: { b: 20, c: 30 } });
-  });
-
-  test('mergeWhereClause doesnt clobber arrays', () => {
-    const args = { a: 1, where: { b: 2, c: ['1', '2'] } };
-    const where = { d: 20, c: ['3', '4'] };
-    expect(mergeWhereClause(args, where)).toEqual({
-      a: 1,
-      where: { AND: [{ b: 2, c: ['1', '2'] }, { d: 20, c: ['3', '4'] }] },
-    });
-  });
-=======
   test('objMerge', () => {
     const obj1 = {
       a: 1,
@@ -265,5 +222,43 @@
     expect(flatten([[1, 2, 3]])).toEqual([1, 2, 3]);
     expect(flatten(a)).toEqual([1, 2, 3, 4, 5, 6, [7, 8], [9, 10]]);
   });
->>>>>>> 34a714ba
+
+  test('mergeWhereClause', () => {
+    let args = { a: 1 };
+
+    // Non-objects for where clause, simply return
+    expect(mergeWhereClause(args, undefined)).toEqual(args);
+    expect(mergeWhereClause(args, true)).toEqual(args);
+    expect(mergeWhereClause(args, 10)).toEqual(args);
+
+    let where = {};
+    expect(mergeWhereClause(args, where)).toEqual({ a: 1 });
+
+    where = { b: 20 };
+    expect(mergeWhereClause(args, where)).toEqual({ a: 1, where: { b: 20 } });
+
+    args = { a: 1, where: { b: 2, c: 3, d: 4 } };
+    where = { b: 20, c: 30 };
+    expect(mergeWhereClause(args, where)).toEqual({
+      a: 1,
+      where: { AND: [{ b: 2, c: 3, d: 4 }, { b: 20, c: 30 }] },
+    });
+
+    args = { a: 1, where: {} };
+    where = { b: 20, c: 30 };
+    expect(mergeWhereClause(args, where)).toEqual({ a: 1, where: { b: 20, c: 30 } });
+
+    args = { a: 1, where: { b: 20, c: 30 } };
+    where = {};
+    expect(mergeWhereClause(args, where)).toEqual({ a: 1, where: { b: 20, c: 30 } });
+  });
+
+  test('mergeWhereClause doesnt clobber arrays', () => {
+    const args = { a: 1, where: { b: 2, c: ['1', '2'] } };
+    const where = { d: 20, c: ['3', '4'] };
+    expect(mergeWhereClause(args, where)).toEqual({
+      a: 1,
+      where: { AND: [{ b: 2, c: ['1', '2'] }, { d: 20, c: ['3', '4'] }] },
+    });
+  });
 });