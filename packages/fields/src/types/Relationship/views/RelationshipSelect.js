--- conflicted
+++ resolved
@@ -7,22 +7,6 @@
 import 'intersection-observer';
 import { useState, useMemo, useRef, useEffect, forwardRef } from 'react';
 
-<<<<<<< HEAD
-type Props = {
-  innerRef?: React.Ref<*>,
-  autoFocus?: boolean,
-  field: Object,
-  filters?: Object,
-  errors?: Array<Error>,
-  renderContext: string | null,
-  htmlID: string,
-  onChange: Function,
-  value: *,
-  isMulti: boolean,
-};
-
-=======
->>>>>>> 0a510ec9
 function useIntersectionObserver(cb, ref) {
   useEffect(() => {
     let observer = new IntersectionObserver(cb, {});
@@ -196,42 +180,8 @@
     serverErrors.every(error => !(error instanceof Error && error.name === 'AccessDeniedError'));
   const selectProps = renderContext === 'dialog' ? { menuShouldBlockScroll: true } : null;
 
-<<<<<<< HEAD
-  return (
-    <Query query={query} variables={{ where, search, skip: 0 }}>
-      {({ data, error, loading, fetchMore }) => {
-        // TODO: better error UI
-        // TODO: Handle permission errors
-        // (ie; user has permission to read this relationship field, but
-        // not the related list, or some items on the list)
-        if (error) console.log('ERROR!!!', error);
-        if (error) return 'Error';
-
-        return (
-          <Relationship
-            {...{
-              data,
-              loading,
-              value,
-              refList,
-              canRead,
-              isMulti,
-              search,
-              where,
-              autoFocus,
-              serverErrors,
-              onChange,
-              htmlID,
-              setSearch,
-              selectProps,
-              fetchMore,
-              ref: innerRef,
-            }}
-          />
-        );
-=======
   const { data, error, loading, fetchMore } = useQuery(query, {
-    variables: { search, skip: 0 },
+    variables: { where, search, skip: 0 },
   });
 
   // TODO: better error UI
@@ -253,6 +203,7 @@
         canRead,
         isMulti,
         search,
+        where,
         autoFocus,
         serverErrors,
         onChange,
@@ -261,7 +212,6 @@
         selectProps,
         fetchMore,
         ref: innerRef,
->>>>>>> 0a510ec9
       }}
     />
   );
