--- conflicted
+++ resolved
@@ -103,15 +103,10 @@
         });
 
         afterAll(async done => {
-<<<<<<< HEAD
-          await keystone.mongoose.connection.close();
-          await admin.stopDevServer();
-=======
           Object.values(keystone.adapters).forEach(async adapter => {
             await adapter.close();
           });
           await admin.webpackMiddleware.close();
->>>>>>> 95b4e466
           done();
         });
       });
