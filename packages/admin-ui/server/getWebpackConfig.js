const webpack = require('webpack');
const HtmlWebpackPlugin = require('html-webpack-plugin');
const path = require('path');

const { enableDevFeatures, mode } = require('./env');

module.exports = function({ adminMeta, entry }) {
  const templatePlugin = new HtmlWebpackPlugin({
    title: 'KeystoneJS',
    template: 'index.html',
  });
  const environmentPlugin = new webpack.DefinePlugin({
    ENABLE_DEV_FEATURES: enableDevFeatures,
    IS_PUBLIC_BUNDLE: entry === 'public',
    KEYSTONE_ADMIN_META: JSON.stringify(adminMeta),
  });

  const rules = [
    {
      test: /\.js$/,
      exclude: [/node_modules(?!\/@(voussoir|arch-ui)\/)/],
      use: [
        {
          loader: 'babel-loader',
          options: {
            configFile: false,
            babelrc: false,
            presets: [
              [
                '@babel/env',
                { exclude: ['transform-regenerator', 'transform-async-to-generator'] },
              ],
              ['@babel/react', { development: enableDevFeatures }],
              '@babel/flow',
            ],
            plugins: [
              '@babel/plugin-syntax-dynamic-import',
              '@babel/proposal-class-properties',
              '@babel/proposal-object-rest-spread',
              'emotion',
            ],
          },
        },
      ],
    },
    {
      test: /\.(png|svg|jpg|gif)$/,
      use: ['file-loader'],
    },
    // This is a workaround for a problem with graphql@0.13.x. It can be removed
    // once we upgrade to graphql@14.0.2.
    // https://github.com/zeit/next.js/issues/5233#issuecomment-424738510
    {
      test: /\.mjs$/,
      include: /node_modules/,
      type: 'javascript/auto',
    },
  ];
  if (adminMeta.lists) {
    rules.push({
      test: /FIELD_TYPES/,
      use: [
        {
          loader: '@voussoir/field-views-loader',
          options: {
            adminMeta,
          },
        },
      ],
    });
  }
  return {
    mode,
    context: path.resolve(__dirname, '../client/'),
    devtool: mode === 'development' ? 'inline-source-map' : undefined,
    entry: `./${entry}.js`,
    output: {
      filename: `${entry}.js`,
      publicPath: adminMeta.adminPath,
    },
    // TODO: We should pay attention to our bundle size at some point, but
    // right now this is just noise
    performance: { hints: false },
    plugins: [environmentPlugin, templatePlugin],
    module: {
      rules,
    },
    resolve: {
      alias: {
        // we only want to bundle a single version of react
        // but we don't want to assume a consumer has the same version of react
        // that we use so we alias react the react resolved from the admin ui
        // which depends on the version of react that keystone uses
        react$: require.resolve('react'),
<<<<<<< HEAD
        'react-dom$': require.resolve('react-dom'),
=======
        ...(() => {
          try {
            return require('preconstruct').aliases.webpack(path.join(__dirname, '..', '..', '..'));
          } catch (e) {}
        })(),
>>>>>>> f5183824
      },
    },
  };
};<|MERGE_RESOLUTION|>--- conflicted
+++ resolved
@@ -92,15 +92,12 @@
         // that we use so we alias react the react resolved from the admin ui
         // which depends on the version of react that keystone uses
         react$: require.resolve('react'),
-<<<<<<< HEAD
         'react-dom$': require.resolve('react-dom'),
-=======
         ...(() => {
           try {
             return require('preconstruct').aliases.webpack(path.join(__dirname, '..', '..', '..'));
           } catch (e) {}
         })(),
->>>>>>> f5183824
       },
     },
   };
