--- conflicted
+++ resolved
@@ -397,11 +397,7 @@
 
   getFieldsRelatedTo(listKey) {
     return this.fields.filter(
-<<<<<<< HEAD
-      ({ isRelationship, refListKey }) => !!isRelationship && refListKey === listKey
-=======
       ({ isRelationship, refListKey }) => isRelationship && refListKey === listKey
->>>>>>> 973c20c4
     );
   }
 
